--- conflicted
+++ resolved
@@ -1,11 +1,7 @@
 {
   "manifest_version": 3,
   "name": "Assistente de Regulação Médica",
-<<<<<<< HEAD
-  "version": "1.0.1",
-=======
   "version": "3.3.15",
->>>>>>> 347a77e3
   "description": "Fornece informações para auxiliar médicos reguladores a analisar solicitações e a aderência de pacientes.",
   "permissions": [
     "storage",
